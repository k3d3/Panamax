use crate::download::{
    append_to_path, copy_file_create_dir_with_sha256, download, download_with_sha256_file,
    move_if_exists, move_if_exists_with_sha256, write_file_create_dir, DownloadError,
};
use crate::mirror::{ConfigMirror, ConfigRustup, MirrorError};
use crate::progress_bar::{progress_bar, ProgressBarMessage};
use console::style;
use reqwest::header::HeaderValue;
use scoped_threadpool::Pool;
use serde::{Deserialize, Serialize};
use std::collections::{HashMap, HashSet};
use std::path::Path;
use std::sync::atomic::{AtomicUsize, Ordering};
use std::{fs, io};

// The allowed platforms to validate the configuration
// Note: These platforms should match the list on https://rust-lang.github.io/rustup/installation/other.html

/// Unix platforms
static PLATFORMS_UNIX: &[&str] = &[
    "aarch64-fuschia",
    "aarch64-linux-android",
    "aarch64-pc-windows-msvc",
    "aarch64-unknown-hermit",
    "aarch64-unknown-linux-gnu",
    "aarch64-unknown-none",
    "aarch64-unknown-none-softfloat",
    "aarch64-unknown-redox",
    "arm-linux-androideabi",
    "arm-unknown-linux-gnueabi",
    "arm-unknown-linux-gnueabihf",
    "arm-unknown-linux-musleabi",
    "arm-unknown-linux-musleabihf",
    "armebv7r-none-eabi",
    "armebv7r-none-eabihf",
    "armv5te-unknown-linux-gnueabi",
    "armv5te-unknown-linux-musleabi",
    "armv7-apple-ios",
    "armv7-linux-androideabi",
    "armv7-unknown-linux-gnueabi",
    "armv7-unknown-linux-gnueabihf",
    "armv7s-apple-ios",
    "asmjs-unknown-emscripten",
    "i386-apple-ios",
    "i586-pc-windows-msvc",
    "i586-unknown-linux-gnu",
    "i586-unknown-linux-musl",
    "i686-apple-darwin",
    "i686-linux-android",
    "i686-unknown-freebsd",
    "i686-unknown-linux-gnu",
    "i686-unknown-linux-musl",
    "mips-unknown-linux-gnu",
    "mips64-unknown-linux-gnuabi64",
    "mips64-unknown-linux-muslabi64",
    "mips64el-unknown-linux-gnuabi64",
    "mips64el-unknown-linux-muslabi64",
    "mipsel-unknown-linux-gnu",
    "mipsisa32r6el-unknown-linux-gnu",
    "mipsisa64r6-unknown-linux-gnuabi64",
    "mipsisa64r6el-unknown-linux-gnuabi64",
    "nvptx64-nvidia-cuda",
    "powerpc-unknown-linux-gnu",
    "powerpc64-unknown-linux-gnu",
    "powerpc64le-unknown-linux-gnu",
    "riscv32gc-unknown-linux-gnu",
    "riscv32i-unknown-none-elf",
    "riscv32imac-unknown-none-elf",
    "riscv32imc-unknown-none-elf",
    "riscv64gc-unknown-none-elf",
    "riscv64imac-unknown-none-elf",
    "s390x-unknown-linux-gnu",
    "sparc64-unknown-linux-gnu",
    "sparcv9-sun-solaris",
    "thumbv6m-none-eabi",
    "thumbv7em-none-eabi",
    "thumbv7neon-linux-androideabi",
    "thumbv7neon-unknown-linux-gnueabihf",
    "wasm32-unknown-emscripten",
    "wasm32-unknown-unknown",
    "wasm32-wasi",
    "x86_64-apple-darwin",
    "x86_64-apple-ios",
    "x86_64-fortanix-unknown-sgx",
    "x86_64-fuschia",
    "x86_64-linux-android",
    "x86_64-pc-solaris",
    "x86_64-rumprun-netbsd",
    "x86_64-sun-solaris",
    "x86_64-unknown-freebsd",
    "x86_64-unknown-linux-gnu",
    "x86_64-unknown-linux-gnux32",
    "x86_64-unknown-linux-musl",
    "x86_64-unknown-netbsd",
    "x86_64-unknown-redox",
];

/// Windows platforms (platforms where rustup-init has a .exe extension)
static PLATFORMS_WINDOWS: &[&str] = &[
    "i586-pc-windows-msvc",
    "i686-pc-windows-gnu",
    "i686-pc-windows-msvc",
    "x86_64-pc-windows-gnu",
    "x86_64-pc-windows-msvc",
];

quick_error! {
    #[derive(Debug)]
    pub enum SyncError {
        Io(err: io::Error) {
            from()
        }
        Download(err: DownloadError) {
            from()
        }
        Parse(err: toml::de::Error) {
            from()
        }
        Serialize(err: toml::ser::Error) {
            from()
        }
        StripPrefix(err: std::path::StripPrefixError) {
            from()
        }
        FailedDownloads(count: usize) {}
    }
}

#[derive(Deserialize, Debug)]
struct TargetUrls {
    url: String,
    hash: String,
    xz_url: String,
    xz_hash: String,
}

#[derive(Deserialize, Debug)]
struct Target {
    available: bool,

    #[serde(flatten)]
    target_urls: Option<TargetUrls>,
}

#[derive(Deserialize, Debug)]
struct Pkg {
    version: String,
    target: HashMap<String, Target>,
}

#[derive(Deserialize, Debug)]
struct Channel {
    #[serde(alias = "manifest-version")]
    manifest_version: String,
    date: String,
    pkg: HashMap<String, Pkg>,
}

#[derive(Deserialize, Debug)]
struct Release {
    #[serde(alias = "schema-version")]
    schema_version: String,
    version: String,
}

#[derive(Deserialize, Debug)]
pub struct Platforms {
    unix: Vec<String>,
    windows: Vec<String>,
}

pub fn get_platforms(rustup: &RustupSection) -> Result<Platforms, MirrorError> {
    let unix = match &rustup.platforms_unix {
        Some(p) => {
            let bad_platforms: Vec<&String> = p
                .iter()
                .filter(|x| !PLATFORMS_UNIX.contains(&x.as_str()))
                .collect();
            if !bad_platforms.is_empty() {
                eprintln!("Bad values in unix platforms: {:?}", bad_platforms);
                return Err(MirrorError::Config(
                    "bad value for 'platforms_unix'".to_string(),
                ));
            }
            p.clone()
        }
        None => {
            eprintln!("Info: no 'platforms_unix' specified in 'rustup' section of 'mirror.toml', mirroring all platforms.");
            PLATFORMS_UNIX.into_iter().map(|x| x.to_string()).collect()
        }
    };
    let windows = match &rustup.platforms_windows {
        Some(p) => {
            let bad_platforms: Vec<&String> = p
                .iter()
                .filter(|x| !PLATFORMS_WINDOWS.contains(&x.as_str()))
                .collect();
            if !bad_platforms.is_empty() {
                eprintln!("Bad values in windows platforms: {:?}", bad_platforms);
                return Err(MirrorError::Config(
                    "bad value for 'platforms_windows'".to_string(),
                ));
            }
            p.clone()
        }
        None => {
            eprintln!("Info: no 'platforms_windows' specified in 'rustup' section of 'mirror.toml', mirroring all platforms.");
            PLATFORMS_WINDOWS
                .into_iter()
                .map(|x| x.to_string())
                .collect()
        },
    };
    Ok(Platforms { unix, windows })
}

/// Synchronize one rustup-init file.
pub fn sync_one_init(
    path: &Path,
    source: &str,
    platform: &str,
    is_exe: bool,
    rustup_version: &str,
    retries: usize,
    user_agent: &HeaderValue,
) -> Result<(), DownloadError> {
    let local_path = path
        .join("rustup")
        .join("archive")
        .join(rustup_version)
        .join(platform)
        .join(if is_exe {
            "rustup-init.exe"
        } else {
            "rustup-init"
        });

    let archive_path = path.join("rustup/dist").join(platform).join(if is_exe {
        "rustup-init.exe"
    } else {
        "rustup-init"
    });

    let source_url = if is_exe {
        format!("{}/rustup/dist/{}/rustup-init.exe", source, platform)
    } else {
        format!("{}/rustup/dist/{}/rustup-init", source, platform)
    };

    download_with_sha256_file(&source_url, &local_path, retries, false, user_agent)?;

    copy_file_create_dir_with_sha256(&local_path, &archive_path)?;

    Ok(())
}

/// Synchronize all rustup-init files.
pub fn sync_rustup_init(
    path: &Path,
    source: &str,
    prefix: String,
    threads: usize,
    retries: usize,
    user_agent: &HeaderValue,
    platforms: &Platforms,
) -> Result<(), SyncError> {
    let count = platforms.unix.len() + platforms.windows.len();

    let (pb_thread, sender) = progress_bar(Some(count), prefix);

    let errors_occurred = AtomicUsize::new(0);

    // Download rustup release file
    let release_url = format!("{}/rustup/release-stable.toml", source);
    let release_path = path.join("rustup/release-stable.toml");
    let release_part_path = append_to_path(&release_path, ".part");

    download(
        &release_url,
        &release_part_path,
        None,
        retries,
        false,
        user_agent,
    )?;

    let rustup_version = get_rustup_version(&release_part_path)?;

    move_if_exists(&release_part_path, &release_path)?;

    Pool::new(threads as u32).scoped(|scoped| {
        let error_occurred = &errors_occurred;
        for platform in &platforms.unix {
            let s = sender.clone();
            let rustup_version = rustup_version.clone();
            scoped.execute(move || {
<<<<<<< HEAD
                if let Err(e) = sync_one_init(
                    path,
                    source,
                    platform,
                    false,
                    &rustup_version,
                    retries,
                    user_agent,
                ) {
                    s.send(ProgressBarMessage::Println(format!(
                        "Downloading {} failed: {:?}",
                        path.display(),
                        e
                    )))
                    .expect("Channel send should not fail");
                    error_occurred.fetch_add(1, Ordering::Release);
=======
                if let Err(e) = sync_one_init(path, source, platform.as_str(), false, &rustup_version, retries, user_agent) {
                    match e {
                        DownloadError::NotFound(_, _, _) => {}
                        _ => {
                            s.send(ProgressBarMessage::Println(format!(
                                "Downloading {} failed: {:?}",
                                path.display(),
                                e
                            )))
                            .expect("Channel send should not fail");
                            error_occurred.fetch_add(1, Ordering::Release);
                        }
                    }
>>>>>>> bff39c2a
                }
                s.send(ProgressBarMessage::Increment)
                    .expect("Channel send should not fail");
            })
        }

        for platform in &platforms.windows {
            let s = sender.clone();
            let rustup_version = rustup_version.clone();
            scoped.execute(move || {
<<<<<<< HEAD
                if let Err(e) = sync_one_init(
                    path,
                    source,
                    platform,
                    true,
                    &rustup_version,
                    retries,
                    user_agent,
                ) {
=======
                if let Err(e) = sync_one_init(path, source, platform.as_str(), true, &rustup_version, retries, user_agent) {
>>>>>>> bff39c2a
                    s.send(ProgressBarMessage::Println(format!(
                        "Downloading {} failed: {:?}",
                        path.display(),
                        e
                    )))
                    .expect("Channel send should not fail");
                    error_occurred.fetch_add(1, Ordering::Release);
                }
                s.send(ProgressBarMessage::Increment)
                    .expect("Channel send should not fail");
            })
        }
    });

    sender
        .send(ProgressBarMessage::Done)
        .expect("Channel send should not fail");
    pb_thread.join().expect("Thread join should not fail");

    let errors = errors_occurred.load(Ordering::Acquire);
    if errors == 0 {
        Ok(())
    } else {
        Err(SyncError::FailedDownloads(errors))
    }
}

/// Get the rustup file downloads, in pairs of URLs and sha256 hashes.
pub fn rustup_download_list(
    path: &Path,
    platforms: &Platforms,
) -> Result<(String, Vec<(String, String)>), SyncError> {
    let channel_str = fs::read_to_string(path).map_err(DownloadError::Io)?;
    let channel: Channel = toml::from_str(&channel_str)?;

    Ok((
        channel.date,
        channel
            .pkg
            .into_iter()
            .flat_map(|(_, pkg)| {
                pkg.target
                    .into_iter()
                    .filter(|(name, _)| {
                        platforms.unix.contains(&name) || platforms.windows.contains(&name)
                    })
                    .flat_map(|(_, target)| -> Vec<(String, String)> {
                        target
                            .target_urls
                            .map(|urls| vec![(urls.url, urls.hash), (urls.xz_url, urls.xz_hash)])
                            .into_iter()
                            .flatten()
                            .map(|(url, hash)| {
                                (
                                    url.split("/").collect::<Vec<&str>>()[3..].join("/"),
                                    hash,
                                )
                            })
                            .collect()
                    })
            })
            .collect(),
    ))
}

pub fn sync_one_rustup_target(
    path: &Path,
    source: &str,
    url: &str,
    hash: &str,
    retries: usize,
    user_agent: &HeaderValue,
) -> Result<(), DownloadError> {
    // Chop off the source portion of the URL, to mimic the rest of the path
    //let target_url = path.join(url[source.len()..].trim_start_matches("/"));
    let target_url = format!("{}/{}", source, url);
    let target_path = path.join(url);

    download(
        &target_url,
        &target_path,
        Some(hash),
        retries,
        false,
        user_agent,
    )?;
    Ok(())
}

#[derive(Debug, Serialize, Deserialize)]
pub struct ChannelHistoryFile {
    pub versions: HashMap<String, Vec<String>>,
}

pub fn latest_dates_from_channel_history(
    channel_history: &ChannelHistoryFile,
    versions: usize,
) -> Vec<String> {
    let mut dates: Vec<String> = channel_history
        .versions
        .keys()
        .map(|x| x.to_string())
        .collect();
    dates.sort();
    dates.reverse();
    dates.truncate(versions);
    dates
}

pub fn clean_old_files(
    path: &Path,
    keep_stables: Option<usize>,
    keep_betas: Option<usize>,
    keep_nightlies: Option<usize>,
    prefix: String,
) -> Result<(), SyncError> {
    // Handle all of stable/beta/nightly
    let mut files_to_keep: HashSet<String> = HashSet::new();
    if let Some(s) = keep_stables {
        let mut stable = get_channel_history(path, "stable")?;
        let latest_dates = latest_dates_from_channel_history(&stable, s);
        for date in latest_dates {
            if let Some(t) = stable.versions.get_mut(&date) {
                t.iter().for_each(|t| {
                    files_to_keep.insert(t.to_string());
                });
            }
        }
    }
    if let Some(b) = keep_betas {
        let mut beta = get_channel_history(path, "beta")?;
        let latest_dates = latest_dates_from_channel_history(&beta, b);
        for date in latest_dates {
            if let Some(t) = beta.versions.get_mut(&date) {
                //files_to_keep.append(&mut t);
                t.iter().for_each(|t| {
                    files_to_keep.insert(t.to_string());
                });
            }
        }
    }
    if let Some(n) = keep_nightlies {
        let mut nightly = get_channel_history(path, "nightly")?;
        let latest_dates = latest_dates_from_channel_history(&nightly, n);
        for date in latest_dates {
            if let Some(t) = nightly.versions.get_mut(&date) {
                t.iter().for_each(|t| {
                    files_to_keep.insert(t.to_string());
                });
            }
        }
    }

    let dist_path = path.join("dist");
    let mut files_to_delete: Vec<String> = vec![];

    for dir in fs::read_dir(dist_path)? {
        let dir = dir?.path();
        if dir.is_dir() {
            for full_path in fs::read_dir(dir)? {
                let full_path = full_path?.path();
                let file_path = full_path.strip_prefix(path)?;
                if let Some(file_path) = file_path.to_str() {
                    if !files_to_keep.contains(file_path) {
                        files_to_delete.push(file_path.to_string());
                    }
                }
            }
        }
    }

    // Progress bar!
    let (pb_thread, sender) = progress_bar(Some(files_to_delete.len()), prefix);

    for f in files_to_delete {
        if let Err(e) = fs::remove_file(path.join(&f)) {
            sender
                .send(ProgressBarMessage::Println(format!(
                    "Could not remove file {}: {:?}",
                    f, e
                )))
                .expect("Channel send should not fail");
        }
        sender
            .send(ProgressBarMessage::Increment)
            .expect("Channel send should not fail");
    }

    sender
        .send(ProgressBarMessage::Done)
        .expect("Channel send should not fail");
    pb_thread.join().expect("Thread join should not fail");

    Ok(())
}

pub fn get_channel_history(path: &Path, channel: &str) -> Result<ChannelHistoryFile, SyncError> {
    let channel_history_path = path.join(format!("mirror-{}-history.toml", channel));
    if channel_history_path.exists() {
        let ch_data = fs::read_to_string(channel_history_path)?;
        Ok(toml::from_str(&ch_data)?)
    } else {
        Ok(ChannelHistoryFile {
            versions: HashMap::new(),
        })
    }
}

pub fn add_to_channel_history(
    path: &Path,
    channel: &str,
    date: &str,
    files: &[(String, String)],
) -> Result<(), SyncError> {
    let mut channel_history = get_channel_history(path, channel)?;
    channel_history.versions.insert(
        date.to_string(),
        files.iter().map(|(f, _)| f.to_string()).collect(),
    );

    let ch_data = toml::to_string(&channel_history)?;

    let channel_history_path = path.join(format!("mirror-{}-history.toml", channel));
    write_file_create_dir(&channel_history_path, &ch_data)?;

    Ok(())
}

/// Get the current rustup version from release-stable.toml.
pub fn get_rustup_version(path: &Path) -> Result<String, SyncError> {
    let release_data: Release = toml::from_str(&fs::read_to_string(path)?)?;
    Ok(release_data.version)
}

/// Synchronize a rustup channel (stable, beta, or nightly).
pub fn sync_rustup_channel(
    path: &Path,
    source: &str,
    threads: usize,
    prefix: String,
    channel: &str,
    retries: usize,
    user_agent: &HeaderValue,
    platforms: &Platforms,
) -> Result<(), SyncError> {
    // Download channel file
    let channel_url = format!("{}/dist/channel-rust-{}.toml", source, channel);
    let channel_path = path.join(format!("dist/channel-rust-{}.toml", channel));
    let channel_part_path = append_to_path(&channel_path, ".part");
    download_with_sha256_file(&channel_url, &channel_part_path, retries, true, user_agent)?;

    // Open toml file, find all files to download
    let (date, files) = rustup_download_list(&channel_part_path, &platforms)?;

    // Create progress bar
    let (pb_thread, sender) = progress_bar(Some(files.len()), prefix);

    let errors_occurred = AtomicUsize::new(0);

    // Download files
    Pool::new(threads as u32).scoped(|scoped| {
        let error_occurred = &errors_occurred;
        for (url, hash) in &files {
            let s = sender.clone();
            scoped.execute(move || {
                if let Err(e) =
                    sync_one_rustup_target(&path, &source, &url, &hash, retries, user_agent)
                {
                    s.send(ProgressBarMessage::Println(format!(
                        "Downloading {} failed: {:?}",
                        path.display(),
                        e
                    )))
                    .expect("Channel send should not fail");
                    error_occurred.fetch_add(1, Ordering::Release);
                }
                s.send(ProgressBarMessage::Increment)
                    .expect("Channel send should not fail");
            })
        }
    });

    // Wait for progress bar to finish
    sender
        .send(ProgressBarMessage::Done)
        .expect("Channel send should not fail");
    pb_thread.join().expect("Thread join should not fail");

    let errors = errors_occurred.load(Ordering::Acquire);
    if errors == 0 {
        // Write channel history file
        add_to_channel_history(path, channel, &date, &files)?;
        move_if_exists_with_sha256(&channel_part_path, &channel_path)?;
        Ok(())
    } else {
        Err(SyncError::FailedDownloads(errors))
    }
}

/// Synchronize rustup.
pub fn sync(
    path: &Path,
    mirror: &ConfigMirror,
    rustup: &ConfigRustup,
    user_agent: &HeaderValue,
) -> Result<(), MirrorError> {

    let platforms = get_platforms(&rustup)?;

    eprintln!("{}", style("Syncing Rustup repositories...").bold());

    // Mirror rustup-init
    let prefix = format!("{} Syncing rustup-init files...", style("[1/5]").bold());
    if let Err(e) = sync_rustup_init(
        path,
        &rustup.source,
        prefix,
        rustup.download_threads,
        mirror.retries,
        user_agent,
        &platforms,
    ) {
        eprintln!("Downloading rustup init files failed: {:?}", e);
        eprintln!("You will need to sync again to finish this download.");
    }

    let mut failures = false;

    // Mirror stable
    if rustup.keep_latest_stables != Some(0) {
        let prefix = format!("{} Syncing latest stable...    ", style("[2/5]").bold());
        if let Err(e) = sync_rustup_channel(
            path,
            &rustup.source,
            rustup.download_threads,
            prefix,
            "stable",
            mirror.retries,
            user_agent,
            &platforms,
        ) {
            failures = true;
            eprintln!("Downloading stable release failed: {:?}", e);
            eprintln!("You will need to sync again to finish this download.");
        }
    } else {
        eprintln!("{} Skipping syncing stable.", style("[2/5]").bold());
    }

    // Mirror beta
    if rustup.keep_latest_betas != Some(0) {
        let prefix = format!("{} Syncing latest beta...      ", style("[3/5]").bold());
        if let Err(e) = sync_rustup_channel(
            path,
            &rustup.source,
            rustup.download_threads,
            prefix,
            "beta",
            mirror.retries,
            user_agent,
            &platforms,
        ) {
            failures = true;
            eprintln!("Downloading beta release failed: {:?}", e);
            eprintln!("You will need to sync again to finish this download.");
        }
    } else {
        eprintln!("{} Skipping syncing beta.", style("[3/5]").bold());
    }

    // Mirror nightly
    if rustup.keep_latest_nightlies != Some(0) {
        let prefix = format!("{} Syncing latest nightly...   ", style("[4/5]").bold());
        if let Err(e) = sync_rustup_channel(
            path,
            &rustup.source,
            rustup.download_threads,
            prefix,
            "nightly",
            mirror.retries,
            user_agent,
            &platforms,
        ) {
            failures = true;
            eprintln!("Downloading nightly release failed: {:?}", e);
            eprintln!("You will need to sync again to finish this download.");
        }
    } else {
        eprintln!("{} Skipping syncing nightly.", style("[4/5]").bold());
    }

    // If all succeeds, clean files
    if rustup.keep_latest_stables == None
        && rustup.keep_latest_betas == None
        && rustup.keep_latest_nightlies == None
    {
        eprintln!("{} Skipping cleaning files.", style("[5/5]").bold());
    } else if failures {
        eprintln!(
            "{} Skipping cleaning files due to download failures.",
            style("[5/5]").bold()
        );
    } else {
        let prefix = format!("{} Cleaning old files...       ", style("[5/5]").bold());
        if let Err(e) = clean_old_files(
            path,
            rustup.keep_latest_stables,
            rustup.keep_latest_betas,
            rustup.keep_latest_nightlies,
            prefix,
        ) {
            eprintln!("Cleaning old files failed: {:?}", e);
            eprintln!("You may need to sync again to clean these files.");
        }
    }

    eprintln!("{}", style("Syncing Rustup repositories complete!").bold());

    Ok(())
}<|MERGE_RESOLUTION|>--- conflicted
+++ resolved
@@ -169,7 +169,7 @@
     windows: Vec<String>,
 }
 
-pub fn get_platforms(rustup: &RustupSection) -> Result<Platforms, MirrorError> {
+pub fn get_platforms(rustup: &ConfigRustup) -> Result<Platforms, MirrorError> {
     let unix = match &rustup.platforms_unix {
         Some(p) => {
             let bad_platforms: Vec<&String> = p
@@ -294,24 +294,6 @@
             let s = sender.clone();
             let rustup_version = rustup_version.clone();
             scoped.execute(move || {
-<<<<<<< HEAD
-                if let Err(e) = sync_one_init(
-                    path,
-                    source,
-                    platform,
-                    false,
-                    &rustup_version,
-                    retries,
-                    user_agent,
-                ) {
-                    s.send(ProgressBarMessage::Println(format!(
-                        "Downloading {} failed: {:?}",
-                        path.display(),
-                        e
-                    )))
-                    .expect("Channel send should not fail");
-                    error_occurred.fetch_add(1, Ordering::Release);
-=======
                 if let Err(e) = sync_one_init(path, source, platform.as_str(), false, &rustup_version, retries, user_agent) {
                     match e {
                         DownloadError::NotFound(_, _, _) => {}
@@ -325,7 +307,6 @@
                             error_occurred.fetch_add(1, Ordering::Release);
                         }
                     }
->>>>>>> bff39c2a
                 }
                 s.send(ProgressBarMessage::Increment)
                     .expect("Channel send should not fail");
@@ -336,7 +317,6 @@
             let s = sender.clone();
             let rustup_version = rustup_version.clone();
             scoped.execute(move || {
-<<<<<<< HEAD
                 if let Err(e) = sync_one_init(
                     path,
                     source,
@@ -346,16 +326,18 @@
                     retries,
                     user_agent,
                 ) {
-=======
-                if let Err(e) = sync_one_init(path, source, platform.as_str(), true, &rustup_version, retries, user_agent) {
->>>>>>> bff39c2a
-                    s.send(ProgressBarMessage::Println(format!(
-                        "Downloading {} failed: {:?}",
-                        path.display(),
-                        e
-                    )))
-                    .expect("Channel send should not fail");
-                    error_occurred.fetch_add(1, Ordering::Release);
+                    match e {
+                        DownloadError::NotFound(_, _, _) => {}
+                        _ => {
+                            s.send(ProgressBarMessage::Println(format!(
+                                "Downloading {} failed: {:?}",
+                                path.display(),
+                                e
+                            )))
+                            .expect("Channel send should not fail");
+                            error_occurred.fetch_add(1, Ordering::Release);
+                        }
+                    }
                 }
                 s.send(ProgressBarMessage::Increment)
                     .expect("Channel send should not fail");
